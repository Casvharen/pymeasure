--- conflicted
+++ resolved
@@ -150,6 +150,7 @@
         self.y_axis = axis
         self.y_axis_changed.emit(axis)
 
+
 class ImageFrame(PlotFrame):
     """ Extends PlotFrame to plot also axis Z using colors
     """
@@ -167,12 +168,13 @@
                 item.update_data()
         label, units = self.parse_axis(axis)
         if units is not None:
-            self.plot.setTitle(label + ' (%s)'%units)
+            self.plot.setTitle(label + ' (%s)' % units)
         else:
             self.plot.setTitle(label)
         self.z_axis = axis
         self.z_axis_changed.emit(axis)
 
+
 class TabWidget(object):
     """ Utility class to define default implementation for some basic methods.
 
@@ -199,77 +201,73 @@
     def set_color(self, curve, color):
         """ Set color for widget """
         pass
+
 
 class PlotWidget(TabWidget, QtGui.QWidget):
     """ Extends the PlotFrame to allow different columns
     of the data to be dynamically choosen
     """
 
-<<<<<<< HEAD
-    def __init__(self, columns, x_axis=None, y_axis=None, refresh_time=0.2, check_status=True,
-                 parent=None, plots=1):
-        super().__init__(parent)
-=======
     def __init__(self, name, columns, x_axis=None, y_axis=None, refresh_time=0.2,
-                 check_status=True, parent=None):
+                 check_status=True, parent=None, num_plots=1):
         super().__init__(name, parent)
->>>>>>> 4b4c6823
+
         self.columns = columns
         self.refresh_time = refresh_time
         self.check_status = check_status
-        self.plots = plots
+        self.num_plots = num_plots
         self._setup_ui()
         self._layout()
         if x_axis is not None:
             self.columns_x.setCurrentIndex(self.columns_x.findText(x_axis))
-            for i in range(self.plots):
+            for i in range(self.num_plots):
                 self.plot_frame[i].change_x_axis(x_axis)
         if y_axis is not None:
-            for i in range(self.plots):
+            for i in range(self.num_plots):
                 self.columns_y[i].setCurrentIndex(self.columns_y[i].findText(y_axis))
                 self.plot_frame[i].change_y_axis(y_axis)
         # if plots > 1:
-            # self.extra_columns_y
+        # self.extra_columns_y
 
     def _setup_ui(self):
         self.columns_x_label = QtGui.QLabel(self)
         self.columns_x_label.setMaximumSize(QtCore.QSize(45, 16777215))
         self.columns_x_label.setText('X Axis:')
         self.columns_y_label = []
-        for i in range(self.plots):
+        for i in range(self.num_plots):
             self.columns_y_label.append(QtGui.QLabel(self))
             self.columns_y_label[i].setMaximumSize(QtCore.QSize(45, 16777215))
             if i:
-                self.columns_y_label[i].setText('Y Axis '+str(i + 1)+':')
+                self.columns_y_label[i].setText('Y Axis ' + str(i + 1) + ':')
             else:
                 self.columns_y_label[i].setText('Y Axis :')
 
         self.columns_x = QtGui.QComboBox(self)
         self.columns_y = []
-        for i in range(self.plots):
+        for i in range(self.num_plots):
             self.columns_y.append(QtGui.QComboBox(self))
         for column in self.columns:
             self.columns_x.addItem(column)
-            for i in range(self.plots):
+            for i in range(self.num_plots):
                 self.columns_y[i].addItem(column)
         self.columns_x.activated.connect(self.update_x_column)
-        for i in range(self.plots):
-            self.columns_y[i].activated.connect(partial(self.update_y_column, col_nr = i))
+        for i in range(self.num_plots):
+            self.columns_y[i].activated.connect(partial(self.update_y_column, col_nr=i))
 
         self.plot_frame = []
-        for i in range(self.plots):
+        for i in range(self.num_plots):
             self.plot_frame.append(PlotFrame(
                 self.columns[0],
                 self.columns[1],
                 self.refresh_time,
                 self.check_status,
-                show_label = (i == (self.plots - 1))
+                show_label=(i == (self.num_plots - 1))
             ))
 
-        self.updated = [self.plot_frame[i].updated for i in range(self.plots)]
-        self.plot = [self.plot_frame[i].plot for i in range(self.plots)]
+        self.updated = [self.plot_frame[i].updated for i in range(self.num_plots)]
+        self.plot = [self.plot_frame[i].plot for i in range(self.num_plots)]
         self.columns_x.setCurrentIndex(0)
-        for i in range(self.plots):
+        for i in range(self.num_plots):
             self.columns_y[i].setCurrentIndex(1)
 
     def _layout(self):
@@ -281,13 +279,13 @@
         hbox.setContentsMargins(-1, 6, -1, 6)
         hbox.addWidget(self.columns_x_label)
         hbox.addWidget(self.columns_x)
-        for i in range(self.plots):
+        for i in range(self.num_plots):
             hbox.addWidget(self.columns_y_label[i])
             hbox.addWidget(self.columns_y[i])
 
         vbox.addLayout(hbox)
         vbox.setSpacing(10)
-        for i in range(self.plots):
+        for i in range(self.num_plots):
             vbox.addWidget(self.plot_frame[i])
         self.setLayout(vbox)
 
@@ -300,7 +298,7 @@
         if 'antialias' not in kwargs:
             kwargs['antialias'] = False
         curves = []
-        for i in range(self.plots):
+        for i in range(self.num_plots):
             curve = ResultsCurve(results,
                                  x=self.plot_frame[i].x_axis,
                                  y=self.plot_frame[i].y_axis,
@@ -313,7 +311,7 @@
 
     def update_x_column(self, index):
         axis = self.columns_x.itemText(index)
-        for i in range(self.plots):
+        for i in range(self.num_plots):
             self.plot_frame[i].change_x_axis(axis)
 
     def update_y_column(self, index, col_nr):
@@ -321,88 +319,20 @@
         self.plot_frame[col_nr].change_y_axis(axis)
 
     def load(self, curve):
-        self.plot.addItem(curve)
+        for i in range(self.num_plots):
+            self.plot_frame[i].plot.addItem(curve[i])
 
     def remove(self, curve):
-        self.plot.removeItem(curve)
+        for i in range(self.num_plots):
+            self.plot_frame[i].plot.removeItem(curve[i])
 
     def set_color(self, curve, color):
-        """ Remove curve from widget """
-        curve.setPen(pg.mkPen(color=color, width=2))
-
-<<<<<<< HEAD
-        self.plot_widget = pg.PlotWidget(self, background='#ffffff')
-        self.coordinates = QtGui.QLabel(self)
-        self.coordinates.setMinimumSize(QtCore.QSize(0, 20))
-        self.coordinates.setStyleSheet("background: #fff")
-        self.coordinates.setText("")
-        self.coordinates.setAlignment(
-            QtCore.Qt.AlignRight | QtCore.Qt.AlignTrailing | QtCore.Qt.AlignVCenter)
-
-        vbox.addWidget(self.plot_widget)
-        vbox.addWidget(self.coordinates)
-        self.setLayout(vbox)
-
-        self.plot = self.plot_widget.getPlotItem()
-
-        self.crosshairs = Crosshairs(self.plot,
-                                     pen=pg.mkPen(color='#AAAAAA', style=QtCore.Qt.DashLine))
-        self.crosshairs.coordinates.connect(self.update_coordinates)
-
-        self.timer = QtCore.QTimer()
-        self.timer.timeout.connect(self.update_curves)
-        self.timer.timeout.connect(self.crosshairs.update)
-        self.timer.timeout.connect(self.updated)
-        self.timer.start(int(self.refresh_time * 1e3))
-
-    def update_coordinates(self, x, y):
-        self.coordinates.setText("(%g, %g)" % (x, y))
-
-    def update_curves(self):
-        for item in self.plot.items:
-            if isinstance(item, ResultsImage):
-                if self.check_status:
-                    if item.results.procedure.status == Procedure.RUNNING:
-                        item.update_img()
-                else:
-                    item.update()
-
-    def parse_axis(self, axis):
-        """ Returns the units of an axis by searching the string
-        """
-        units_pattern = r"\((?P<units>\w+)\)"
-        try:
-            match = re.search(units_pattern, axis)
-        except TypeError:
-            match = None
-
-        if match:
-            if 'units' in match.groupdict():
-                label = re.sub(units_pattern, '', axis)
-                return label, match.groupdict()['units']
-        else:
-            return axis, None
-
-    def change_z_axis(self, axis):
-        for item in self.plot.items:
-            if isinstance(item, ResultsImage):
-                item.z = axis
-                item.update_img()
-        label, units = self.parse_axis(axis)
-        if units is not None:
-            self.plot.setTitle(label + ' (%s)'%units)
-        else:
-            self.plot.setTitle(label)
-        self.z_axis = axis
-        self.z_axis_changed.emit(axis)
-
-
-class ImageWidget(QtGui.QWidget):
-    """ Extends the PlotFrame to allow different columns
-=======
+        for i in range(self.num_plots):
+            curve[i].setPen(pg.mkPen(color=color, width=2))
+
+
 class ImageWidget(TabWidget, QtGui.QWidget):
     """ Extends the ImageFrame to allow different columns
->>>>>>> 4b4c6823
     of the data to be dynamically choosen
     """
 
@@ -451,7 +381,6 @@
         hbox.addWidget(self.columns_z_label)
         hbox.addWidget(self.columns_z)
 
-
         vbox.addLayout(hbox)
         vbox.addWidget(self.image_frame)
         self.setLayout(vbox)
@@ -477,6 +406,7 @@
 
     def remove(self, curve):
         self.plot.removeItem(curve)
+
 
 class BrowserWidget(QtGui.QWidget):
     def __init__(self, *args, parent=None):
@@ -512,6 +442,7 @@
         vbox.addLayout(hbox)
         vbox.addWidget(self.browser)
         self.setLayout(vbox)
+
 
 class InputsWidget(QtGui.QWidget):
     # tuple of Input classes that do not need an external label
@@ -643,6 +574,7 @@
         self._procedure.set_parameters(parameter_values)
         return self._procedure
 
+
 class LogWidget(TabWidget, QtGui.QWidget):
     """ Widget to display logging information in GUI
 
@@ -670,6 +602,7 @@
 
         vbox.addWidget(self.view)
         self.setLayout(vbox)
+
 
 class ResultsDialog(QtGui.QFileDialog):
     def __init__(self, columns, x_axis=None, y_axis=None, parent=None):
@@ -1156,6 +1089,7 @@
         evaluated_string = numpy.array(evaluated_string)
         return evaluated_string
 
+
 class DirectoryLineEdit(QtGui.QLineEdit):
     """
     Widget that allows to choose a directory path.
